--- conflicted
+++ resolved
@@ -16,13 +16,8 @@
     </ItemGroup>
 
     <ItemGroup>
-<<<<<<< HEAD
-        <PackageReference Include="ApiSurface" Version="4.1.15" />
+        <PackageReference Include="ApiSurface" Version="4.1.16" />
         <PackageReference Include="FsCheck" Version="3.0.0" />
-=======
-        <PackageReference Include="ApiSurface" Version="4.1.16" />
-        <PackageReference Include="FsCheck" Version="3.0.0-rc3" />
->>>>>>> 3e362407
         <PackageReference Include="FsUnit" Version="7.0.1" />
         <PackageReference Include="Microsoft.NET.Test.Sdk" Version="17.12.0" />
         <PackageReference Include="NUnit" Version="4.3.2" />
