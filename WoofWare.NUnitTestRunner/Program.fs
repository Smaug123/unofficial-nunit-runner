﻿namespace WoofWare.NUnitTestRunner

open System
open System.Threading.Tasks
open Spectre.Console
open System.IO

// Fix for https://github.com/Smaug123/unofficial-nunit-runner/issues/8
// Set AppContext.BaseDirectory to where the test DLL is.
// (This tells the DLL loader to look next to the test DLL for dependencies.)
type SetBaseDir (testDll : FileInfo) =
    let oldBaseDir = AppContext.BaseDirectory
    do AppContext.SetData ("APP_CONTEXT_BASE_DIRECTORY", testDll.Directory.FullName)

    interface IDisposable with
        member _.Dispose () =
            AppContext.SetData ("APP_CONTEXT_BASE_DIRECTORY", oldBaseDir)


module Program =
    let main argv =
        let startTime = DateTimeOffset.Now

        let testDll, filter, trxPath =
            match argv |> List.ofSeq with
            | [ dll ] -> FileInfo dll, None, None
            | [ dll ; "--trx" ; trxPath ] -> FileInfo dll, None, Some (FileInfo trxPath)
            | [ dll ; "--filter" ; filter ] -> FileInfo dll, Some (Filter.parse filter), None
            | [ dll ; "--trx" ; trxPath ; "--filter" ; filter ] ->
                FileInfo dll, Some (Filter.parse filter), Some (FileInfo trxPath)
            | [ dll ; "--filter" ; filter ; "--trx" ; trxPath ] ->
                FileInfo dll, Some (Filter.parse filter), Some (FileInfo trxPath)
            | _ ->
                failwith
                    "provide exactly one arg, a test DLL; then optionally `--filter <filter>` and/or `--trx <output-filename>`."

        let filter =
            match filter with
            | Some filter -> Filter.shouldRun filter
            | None -> fun _ _ -> true

        use _ = new SetBaseDir (testDll)

        use contexts = TestContexts.Empty ()

        let ctx = LoadContext (testDll, DotnetRuntime.locate testDll, contexts)
        let assy = ctx.LoadFromAssemblyPath testDll.FullName

        let levelOfParallelism, par =
            ((None, None), assy.CustomAttributes)
            ||> Seq.fold (fun (levelPar, par) attr ->
                match attr.AttributeType.FullName with
                | "NUnit.Framework.LevelOfParallelismAttribute" ->
                    let arg = attr.ConstructorArguments |> Seq.exactlyOne |> _.Value |> unbox<int>

                    match levelPar with
                    | None -> (Some arg, par)
                    | Some existing ->
                        failwith $"Assembly %s{assy.Location} declares parallelism %i{arg} and also %i{existing}"
                | "NUnit.Framework.NonParallelizableAttribute" ->
                    match levelPar with
                    | None -> (Some 1, par)
                    | Some existing ->
                        failwith
                            $"Assembly %s{assy.Location} declares non-parallelizable and also parallelism %i{existing}"
                | "NUnit.Framework.ParallelizableAttribute" ->
                    match par with
                    | Some _ -> failwith "Got multiple Parallelize attributes in assembly"
                    | None ->
                        match attr.ConstructorArguments |> Seq.toList with
                        | [] -> levelPar, Some (Parallelizable.Yes AssemblyParallelScope.Fixtures)
                        | [ v ] ->
                            match v.Value with
                            | :? int as v ->
                                match v with
                                | 512 -> levelPar, Some (Parallelizable.Yes AssemblyParallelScope.Fixtures)
                                | 256 -> levelPar, Some (Parallelizable.Yes AssemblyParallelScope.Children)
                                | 257 ->
                                    failwith "ParallelScope.All is invalid on assemblies; only Fixtures or Children"
                                | 1 ->
                                    failwith "ParallelScope.Self is invalid on assemblies; only Fixtures or Children"
                                | v -> failwith $"Could not recognise value %i{v} of parallel scope on assembly"
                            | v -> failwith $"Unexpectedly non-int value %O{v} of parallel scope on assembly"
                        | _ -> failwith "unexpectedly got multiple args to Parallelizable on assembly"
                | _ -> levelPar, par
            )

        let testFixtures = assy.ExportedTypes |> Seq.map TestFixture.parse |> Seq.toList

        use par = new ParallelQueue (levelOfParallelism, par)

        let stderr =
            let consoleSettings = AnsiConsoleSettings ()
            consoleSettings.Out <- AnsiConsoleOutput Console.Error
            AnsiConsole.Create consoleSettings

        let progress = Progress.spectre stderr

        let creationTime = DateTimeOffset.Now

        let results =
            testFixtures
            |> List.map (TestFixture.run contexts par progress filter)
            |> Task.WhenAll

        if not (results.Wait (TimeSpan.FromHours 2.0)) then
            failwith "Tests failed to terminate within two hours"

        let results = results.Result |> Seq.concat |> List.ofSeq

        let finishTime = DateTimeOffset.Now
        let finishTimeHumanReadable = finishTime.ToString @"yyyy-MM-dd HH:mm:ss"
        let nowMachine = finishTime.ToString @"yyyy-MM-dd_HH_mm_ss"

        let testListId = Guid.NewGuid ()

        let testDefinitions, testEntries =
            results
            |> List.collect (fun results -> results.IndividualTestRunMetadata)
            |> List.map (fun (data, _) ->
                let defn =
                    {
                        Name = data.TestName
                        Storage = assy.Location.ToLowerInvariant ()
                        Id = data.TestId
                        Execution =
                            {
                                Id = data.ExecutionId
                            }
                        TestMethod =
                            {
                                CodeBase = assy.Location
                                AdapterTypeName = Uri "executor://woofware/"
                                ClassName = data.ClassName
                                Name = data.TestName
                            }
                    }

                let entry : TrxTestEntry =
                    {
                        TestListId = testListId
                        ExecutionId = data.ExecutionId
                        TestId = data.TestId

                    }

                defn, entry
            )
            |> List.unzip

        let hostname = Environment.MachineName

        let settings =
            {
                Name = "default"
                Id = Guid.NewGuid ()
                Deployment =
                    {
                        RunDeploymentRoot = $"_%s{hostname}_%s{nowMachine}"
                    }
            }

        let testList : TrxTestListEntry =
            {
                Id = testListId
                Name = "All"
            }

        let counters =
            (TrxCounters.Zero, results)
            // TODO: this is woefully inefficient
            ||> List.fold (fun counters results ->
                let counters =
                    (counters, results.Failed)
                    ||> List.fold (fun counters (_, _) ->
                        // TODO: the counters can be more specific about the failure mode
                        counters.AddFailed ()
                    )

                let counters =
                    (counters, results.OtherFailures)
                    ||> List.fold (fun counters _ ->
                        // TODO: the counters can be more specific about the failure mode
                        counters.AddFailed ()
                    )

                (counters, results.Success)
                ||> List.fold (fun counters (_, success, _) ->
                    match success with
                    | TestMemberSuccess.Ok -> counters.AddPassed ()
                    | TestMemberSuccess.Ignored _
                    | TestMemberSuccess.Explicit _ -> counters.AddNotExecuted ()
                    | TestMemberSuccess.Inconclusive _ -> counters.AddInconclusive ()
                )
            )

        // TODO: I'm sure we can do better than this; there's a whole range of possible
        // states!
        let outcome =
            if counters.Failed > 0u then
                TrxOutcome.Failed
            else
                TrxOutcome.Completed

        let resultSummary : TrxResultsSummary =
            {
                Outcome = outcome
                Counters = counters
                Output =
                    {
                        StdOut = None
                        StdErr = None
                        ErrorInfo = None
                    }
                RunInfos =
                    [
                    // TODO: capture stdout
                    ]
            }

        let times : TrxReportTimes =
            {
                Creation = creationTime
                Queuing = startTime
                Start = startTime
                Finish = finishTime

            }

        let magicGuid = Guid.Parse "13cdc9d9-ddb5-4fa4-a97d-d965ccfc6d4b"

        let results =
            results
            |> List.collect (fun results -> results.IndividualTestRunMetadata)
            |> List.map (fun (i, cause) ->
                let exc =
                    match cause with
                    | Choice2Of3 _ -> None
                    | Choice1Of3 (TestMemberFailure.Malformed reasons) ->
                        {
                            StackTrace = None
                            Message = reasons |> String.concat "\n" |> Some
                        }
                        |> Some
                    | Choice1Of3 (TestMemberFailure.Failed fail)
                    | Choice1Of3 (TestMemberFailure.Failed fail)
                    | Choice1Of3 (TestMemberFailure.Failed fail) ->
                        ((None, None), fail)
                        ||> List.fold (fun (stackTrace, message) tf ->
                            match tf with
                            | TestFailure.TestFailed (UserMethodFailure.Threw (_, exc))
                            | TestFailure.SetUpFailed (UserMethodFailure.Threw (_, exc))
                            | TestFailure.TearDownFailed (UserMethodFailure.Threw (_, exc)) ->
                                let stackTrace =
                                    match stackTrace with
                                    | None -> (exc : Exception).ToString ()
                                    | Some s -> s

                                (Some stackTrace, message)
                            | TestFailure.TestFailed (UserMethodFailure.ReturnedNonUnit (_, ret))
                            | TestFailure.SetUpFailed (UserMethodFailure.ReturnedNonUnit (_, ret))
                            | TestFailure.TearDownFailed (UserMethodFailure.ReturnedNonUnit (_, ret)) ->
                                let newMessage = $"returned non-unit value %O{ret}"

                                let message =
                                    match message with
                                    | None -> newMessage
                                    | Some message -> $"%s{message}\n%s{newMessage}"

                                (stackTrace, Some message)
                        )
                        |> fun (stackTrace, message) ->
                            {
                                StackTrace = stackTrace
                                Message = message
                            }
                            |> Some
                    | Choice3Of3 (UserMethodFailure.Threw (_, exc)) ->
                        {
                            StackTrace = (exc : Exception).ToString () |> Some
                            Message = None
                        }
                        |> Some
                    | Choice3Of3 (UserMethodFailure.ReturnedNonUnit (_, ret)) ->
                        {
                            Message = $"returned non-unit value %O{ret}" |> Some
                            StackTrace = None
                        }
                        |> Some

                let outcome =
                    match cause with
                    | Choice1Of3 _ -> TrxTestOutcome.Failed
                    | Choice2Of3 TestMemberSuccess.Ok -> TrxTestOutcome.Passed
                    | Choice2Of3 (TestMemberSuccess.Inconclusive _) -> TrxTestOutcome.Inconclusive
                    | Choice2Of3 (TestMemberSuccess.Ignored _)
                    | Choice2Of3 (TestMemberSuccess.Explicit _) -> TrxTestOutcome.NotExecuted
                    // TODO: we can totally do better here, more fine-grained classification
                    | Choice3Of3 _ -> TrxTestOutcome.Failed

                {
                    ExecutionId = i.ExecutionId
                    TestId = i.TestId
                    TestName = i.TestName
                    ComputerName = i.ComputerName
                    Duration = i.End - i.Start
                    StartTime = i.Start
                    EndTime = i.End
                    TestType = magicGuid
                    Outcome = outcome
                    TestListId = testListId
                    RelativeResultsDirectory = i.ExecutionId.ToString () // for some reason
                    Output =
                        match i.StdOut, i.StdErr, exc with
                        | None, None, None -> None
<<<<<<< HEAD
                        // TODO surely stderr can be emitted
=======
>>>>>>> 6468a301
                        | stdout, stderr, exc ->
                            Some
                                {
                                    TrxOutput.StdOut = stdout
                                    StdErr = stderr
                                    ErrorInfo = exc
                                }
                }
            )

        let report : TrxReport =
            {
                Id = Guid.NewGuid ()
                Name = $"@%s{hostname} %s{finishTimeHumanReadable}"
                Times = times
                Settings = settings
                Results = results
                TestDefinitions = testDefinitions
                TestEntries = testEntries
                TestLists = [ testList ]
                ResultsSummary = resultSummary
            }

        match trxPath with
        | Some trxPath ->
            let contents = TrxReport.toXml report |> fun d -> d.OuterXml
            trxPath.Directory.Create ()
            File.WriteAllText (trxPath.FullName, contents)
            Console.Error.WriteLine $"Written TRX file: %s{trxPath.FullName}"
        | None -> ()

        match outcome with
        | TrxOutcome.Completed -> 0
        | _ -> 1

    [<EntryPoint>]
    let reallyMain argv =
        // Hack to make sure `finally`s get run.
        // (The runtime doesn't define which `finally`s, if any, run when an uncaught exception terminates execution.)
        try
            main argv
        with _ ->
            reraise ()<|MERGE_RESOLUTION|>--- conflicted
+++ resolved
@@ -313,10 +313,6 @@
                     Output =
                         match i.StdOut, i.StdErr, exc with
                         | None, None, None -> None
-<<<<<<< HEAD
-                        // TODO surely stderr can be emitted
-=======
->>>>>>> 6468a301
                         | stdout, stderr, exc ->
                             Some
                                 {
