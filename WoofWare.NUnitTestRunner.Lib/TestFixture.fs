namespace WoofWare.NUnitTestRunner

open System
open System.Collections
open System.Diagnostics
open System.IO
open System.Reflection
open System.Threading
open Microsoft.FSharp.Core

type private StdoutSetter (newStdout : StreamWriter, newStderr : StreamWriter) =
    let oldStdout = Console.Out
    let oldStderr = Console.Error

    do
        Console.SetOut newStdout
        Console.SetError newStderr

    interface IDisposable with
        member _.Dispose () =
            Console.SetOut oldStdout
            Console.SetError oldStderr

/// Information about the circumstances of a run of a single test.
type IndividualTestRunMetadata =
    {
        /// How long the test took.
        Total : TimeSpan
        /// When the test started.
        Start : DateTimeOffset
        /// When the test ended.
        End : DateTimeOffset
        /// The Environment.MachineName of the computer on which the run happened.
        ComputerName : string
        /// An identifier for this run of this test.
        ExecutionId : Guid
        /// An identifier for this test (possibly shared across repeats of this exact test with the same args).
        TestId : Guid
        /// Human-readable string representing this individual single test run, including any parameters.
        TestName : string
        /// Name of the class from which this test derived
        ClassName : string
        /// Anything that was printed to stdout while the test ran.
        StdOut : string option
        /// Anything that was printed to stderr while the test ran.
        StdErr : string option
    }

/// The results of running a single TestFixture.
type FixtureRunResults =
    {
        /// These tests failed.
        /// TODO: domain is squiffy, the TestMemberFailure wants to be instead a TestFailure
        Failed : (TestMemberFailure * IndividualTestRunMetadata) list
        /// These tests succeeded.
        /// A given test method may appear many times in this list, if it represented many tests.
        Success : (SingleTestMethod * TestMemberSuccess * IndividualTestRunMetadata) list
        /// These failures occurred outside the context of a test - e.g. in setup or tear-down logic.
        OtherFailures : (UserMethodFailure * IndividualTestRunMetadata) list
    }

    /// Another view on the data contained in this object, transposed.
    member this.IndividualTestRunMetadata
        : (IndividualTestRunMetadata * Choice<TestMemberFailure, TestMemberSuccess, UserMethodFailure>) list =
        [
            for a, d in this.Failed do
                yield d, Choice1Of3 a
            for _, a, d in this.Success do
                yield d, Choice2Of3 a
            for a, d in this.OtherFailures do
                yield d, Choice3Of3 a
        ]

/// A test fixture (usually represented by the [<TestFixture>]` attribute), which may contain many tests,
/// each of which may run many times.
[<RequireQualifiedAccess>]
[<CompilationRepresentation(CompilationRepresentationFlags.ModuleSuffix)>]
module TestFixture =
    /// It's possible for multiple things to fail about a test: e.g. the test failed and also the tear-down failed.
    ///
    /// This function does not throw.
    let private runOne
        (setUp : MethodInfo list)
        (tearDown : MethodInfo list)
        (testId : Guid)
        (test : MethodInfo)
        (containingObject : obj)
        (args : obj[])
        : Result<TestMemberSuccess, TestFailure list> * IndividualTestRunMetadata
        =
        let rec runMethods
            (wrap : UserMethodFailure -> TestFailure)
            (toRun : MethodInfo list)
            (args : obj[])
            : Result<unit, _>
            =
            match toRun with
            | [] -> Ok ()
            | head :: rest ->
                let result =
                    try
                        head.Invoke (containingObject, args) |> Ok
                    with :? TargetInvocationException as e ->
                        Error (UserMethodFailure.Threw (head.Name, e.InnerException))

                match result with
                | Error e -> Error (wrap e)
                | Ok result ->
                    match result with
                    | :? unit -> runMethods wrap rest args
                    | ret -> UserMethodFailure.ReturnedNonUnit (head.Name, ret) |> wrap |> Error

        let start = DateTimeOffset.Now

        use stdOutStream = new MemoryStream ()
        use stdErrStream = new MemoryStream ()
        use stdOut = new StreamWriter (stdOutStream)
        use stdErr = new StreamWriter (stdErrStream)

        use _ = new StdoutSetter (stdOut, stdErr)

        let sw = Stopwatch.StartNew ()

        let metadata () =
            let name =
                if args.Length = 0 then
                    test.Name
                else
                    let argsStr = args |> Seq.map string<obj> |> String.concat ","
                    $"%s{test.Name}(%s{argsStr})"

            {
                End = DateTimeOffset.Now
                Start = start
                Total = sw.Elapsed
                ComputerName = Environment.MachineName
                ExecutionId = Guid.NewGuid ()
                TestId = testId
                TestName = name
                ClassName = test.DeclaringType.FullName
                StdOut =
                    match stdOutStream.ToArray () with
                    | [||] -> None
                    | arr -> Console.OutputEncoding.GetString arr |> Some
                StdErr =
                    match stdErrStream.ToArray () with
                    | [||] -> None
                    | arr -> Console.OutputEncoding.GetString arr |> Some
            }

        let setUpResult = runMethods TestFailure.SetUpFailed setUp [||]
        sw.Stop ()

        match setUpResult with
        | Error e -> Error [ e ], metadata ()
        | Ok () ->

        sw.Start ()

        let result =
            let result = runMethods TestFailure.TestFailed [ test ] args
            sw.Stop ()

            match result with
            | Ok () -> Ok None
            | Error (TestFailure.TestFailed (UserMethodFailure.Threw (_, exc)) as orig) ->
                match exc.GetType().FullName with
                | "NUnit.Framework.SuccessException" -> Ok None
                | "NUnit.Framework.IgnoreException" -> Ok (Some (TestMemberSuccess.Ignored (Option.ofObj exc.Message)))
                | "NUnit.Framework.InconclusiveException" ->
                    Ok (Some (TestMemberSuccess.Inconclusive (Option.ofObj exc.Message)))
                | _ -> Error orig
            | Error orig -> Error orig

        // Unconditionally run TearDown after tests, even if tests failed.
        sw.Start ()
        let tearDownResult = runMethods TestFailure.TearDownFailed tearDown [||]
        sw.Stop ()

        let metadata = metadata ()

        match result, tearDownResult with
        | Ok None, Ok () -> Ok TestMemberSuccess.Ok, metadata
        | Ok (Some s), Ok () -> Ok s, metadata
        | Error e, Ok ()
        | Ok _, Error e -> Error [ e ], metadata
        | Error e1, Error e2 -> Error [ e1 ; e2 ], metadata

    let private getValues (test : SingleTestMethod) =
        let valuesAttrs =
            test.Method.GetParameters ()
            |> Array.map (fun i ->
                i.CustomAttributes
                |> Seq.choose (fun i ->
                    if i.AttributeType.FullName = "NUnit.Framework.ValuesAttribute" then
                        Some i.ConstructorArguments
                    else
                        None
                )
                |> Seq.toList
                |> function
                    | [] -> Ok None
                    | [ x ] -> Ok (Some x)
                    | _ :: _ :: _ ->
                        "Multiple Values attributes on a parameter. Exactly one per parameter please."
                        |> Error
            )
            |> Array.allOkOrError

        match valuesAttrs with
        | Error (_, e) -> Error (TestMemberFailure.Malformed (List.ofArray e))
        | Ok valuesAttrs ->

        if valuesAttrs |> Array.exists (fun l -> l.IsSome) then
            if valuesAttrs |> Array.exists (fun l -> l.IsNone) then
                failwith
                    $"Test '%s{test.Name}' has a parameter with the Values attribute and a parameter without. All parameters must have Values if any one does."

            Some (valuesAttrs |> Array.map Option.get) |> Ok
        else
            Ok None

    /// This method should never throw: it only throws if there's a critical logic error in the runner.
    /// Exceptions from the units under test are wrapped up and passed out.
    let private runTestsFromMember
        (setUp : MethodInfo list)
        (tearDown : MethodInfo list)
        (containingObject : obj)
        (test : SingleTestMethod)
        : (Result<TestMemberSuccess, TestMemberFailure> * IndividualTestRunMetadata) list
        =
        if test.Method.ContainsGenericParameters then
            let failureMetadata =
                {
                    Total = TimeSpan.Zero
                    Start = DateTimeOffset.Now
                    End = DateTimeOffset.Now
                    ComputerName = Environment.MachineName
                    ExecutionId = Guid.NewGuid ()
                    TestId = Guid.NewGuid ()
                    TestName = test.Name
                    ClassName = test.Method.DeclaringType.FullName
                    StdErr = None
                    StdOut = None
                }

            let error =
                TestMemberFailure.Malformed [ "Test contained generic parameters; generics are not supported." ]

            (Error error, failureMetadata) |> List.singleton
        else

        let resultPreRun =
            (None, test.Modifiers)
            ||> List.fold (fun _result modifier ->
                // TODO: would be nice not to throw away the accumulation,
                // and also when we get to being able to run Explicit tests we should discriminate exactly whether
                // there was an Ignore
                match modifier with
                | Modifier.Explicit reason ->
                    // TODO: have a mode where we can run explicit tests
                    Some (TestMemberSuccess.Explicit reason)
                | Modifier.Ignored reason -> Some (TestMemberSuccess.Ignored reason)
            )

        let sw = Stopwatch.StartNew ()
        let startTime = DateTimeOffset.Now

        match resultPreRun with
        | Some result ->
            sw.Stop ()

            let failureMetadata =
                {
                    Total = sw.Elapsed
                    Start = startTime
                    End = DateTimeOffset.Now
                    ComputerName = Environment.MachineName
                    ExecutionId = Guid.NewGuid ()
                    // No need to keep these test GUIDs stable: no point trying to run an explicit test multiple times.
                    TestId = Guid.NewGuid ()
                    TestName = test.Name
                    ClassName = test.Method.DeclaringType.FullName
                    StdErr = None
                    StdOut = None
                }

            [ Ok result, failureMetadata ]
        | None ->

        let individualTests =
            let values = getValues test

            match values with
            | Error e -> Error e
            | Ok values ->
                match test.Kind, values with
                | TestKind.Data data, None -> data |> List.map (fun args -> Guid.NewGuid (), Array.ofList args) |> Ok
                | TestKind.Data _, Some _ ->
                    [
                        "Test has both the TestCase and Values attributes. Specify one or the other."
                    ]
                    |> TestMemberFailure.Malformed
                    |> Error
                | TestKind.Single, None -> (Guid.NewGuid (), [||]) |> List.singleton |> Ok
                | TestKind.Single, Some vals ->
                    let combinatorial =
                        Option.defaultValue Combinatorial.Combinatorial test.Combinatorial

                    match combinatorial with
                    | Combinatorial.Combinatorial ->
                        vals
                        |> Seq.map (fun l -> l |> Seq.map (fun v -> v.Value) |> Seq.toList)
                        |> Seq.toList
                        |> List.combinations
                        |> List.map (fun args -> Guid.NewGuid (), Array.ofList args)
                        |> Ok
                    | Combinatorial.Sequential ->
                        let maxLength = vals |> Seq.map (fun i -> i.Count) |> Seq.max

                        List.init
                            maxLength
                            (fun i ->
                                let args =
                                    vals
                                    |> Array.map (fun param -> if i >= param.Count then null else param.[i].Value)

                                Guid.NewGuid (), args
                            )
                        |> Ok
                | TestKind.Source _, Some _ ->
                    [
                        "Test has both the TestCaseSource and Values attributes. Specify one or the other."
                    ]
                    |> TestMemberFailure.Malformed
                    |> Error
                | TestKind.Source sources, None ->
                    [
                        for source in sources do
                            let args =
                                test.Method.DeclaringType.GetProperty (
                                    source,
                                    BindingFlags.Public
                                    ||| BindingFlags.NonPublic
                                    ||| BindingFlags.Instance
                                    ||| BindingFlags.Static
                                )

                            // Might not be an IEnumerable of a reference type.
                            // Concretely, `FSharpList<HttpStatusCode> :> IEnumerable<obj>` fails.
                            for arg in args.GetValue (null : obj) :?> System.Collections.IEnumerable do
                                yield
                                    Guid.NewGuid (),
                                    match arg with
                                    | null -> [| (null : obj) |]
                                    | :? Tuple<obj, obj> as (a, b) -> [| a ; b |]
                                    | :? Tuple<obj, obj, obj> as (a, b, c) -> [| a ; b ; c |]
                                    | :? Tuple<obj, obj, obj, obj> as (a, b, c, d) -> [| a ; b ; c ; d |]
                                    | arg ->
                                        let argTy = arg.GetType ()

                                        if argTy.FullName = "NUnit.Framework.TestCaseData" then
                                            let argsMem =
                                                argTy.GetMethod (
                                                    "get_Arguments",
                                                    BindingFlags.Public
                                                    ||| BindingFlags.Instance
                                                    ||| BindingFlags.FlattenHierarchy
                                                )

                                            if isNull argsMem then
                                                failwith "Unexpectedly could not call `.Arguments` on TestCaseData"

                                            (argsMem.Invoke (arg, [||]) |> unbox<obj[]>)
                                        else
                                            [| arg |]
                    ]
                    |> Ok

        sw.Stop ()

        match individualTests with
        | Error e ->
            let failureMetadata =
                {
                    Total = sw.Elapsed
                    Start = startTime
                    End = DateTimeOffset.Now
                    ComputerName = Environment.MachineName
                    ExecutionId = Guid.NewGuid ()
                    // No need to keep these test GUIDs stable: we're not going to run them multiple times,
                    // because we're not going to run anything at all.
                    TestId = Guid.NewGuid ()
                    TestName = test.Name
                    ClassName = test.Method.DeclaringType.FullName
                    StdErr = None
                    StdOut = None
                }

            [ Error e, failureMetadata ]
        | Ok individualTests ->

        let count = test.Repeat |> Option.defaultValue 1

        Seq.init count (fun _ -> individualTests)
        |> Seq.concat
        |> Seq.map (fun (testGuid, args) ->
            let results, summary =
                runOne setUp tearDown testGuid test.Method containingObject args

            match results with
            | Ok results -> Ok results, summary
            | Error e -> Error (TestMemberFailure.Failed e), summary
        )
        |> Seq.toList

    /// Run every test (except those which fail the `filter`) in this test fixture, as well as the
    /// appropriate setup and tear-down logic.
<<<<<<< HEAD
    let run
        (parallelism : int option)
=======
    let private runOneFixture
>>>>>>> df64e460
        (progress : ITestProgress)
        (filter : TestFixture -> SingleTestMethod -> bool)
        (name : string)
        (containingObject : obj)
        (tests : TestFixture)
        : FixtureRunResults
        =
        progress.OnTestFixtureStart name tests.Tests.Length

        let oldWorkDir = Environment.CurrentDirectory
        Environment.CurrentDirectory <- FileInfo(tests.ContainingAssembly.Location).Directory.FullName

        let sw = Stopwatch.StartNew ()
        let startTime = DateTimeOffset.UtcNow

        use stdOutStream = new MemoryStream ()
        use stdOut = new StreamWriter (stdOutStream)
        use stdErrStream = new MemoryStream ()
        use stdErr = new StreamWriter (stdErrStream)
        use _ = new StdoutSetter (stdOut, stdErr)

        let endMetadata () =
            let stdOut = stdOutStream.ToArray () |> Console.OutputEncoding.GetString
            let stdErr = stdErrStream.ToArray () |> Console.OutputEncoding.GetString

            {
                Total = sw.Elapsed
                Start = startTime
                End = DateTimeOffset.UtcNow
                ComputerName = Environment.MachineName
                ExecutionId = Guid.NewGuid ()
                TestId = Guid.NewGuid ()
                // This one is a bit dubious, because we don't actually have a test name at all
                TestName = name
                ClassName = tests.Name
                StdOut = if String.IsNullOrEmpty stdOut then None else Some stdOut
                StdErr = if String.IsNullOrEmpty stdErr then None else Some stdErr
            }

        let setupResult =
            match tests.OneTimeSetUp with
            | Some su ->
                try
                    match su.Invoke (containingObject, [||]) with
                    | :? unit -> None
                    | ret -> Some (UserMethodFailure.ReturnedNonUnit (su.Name, ret), endMetadata ())
                with :? TargetInvocationException as e ->
                    Some (UserMethodFailure.Threw (su.Name, e.InnerException), endMetadata ())
            | _ -> None

        let testFailures = ResizeArray<TestMemberFailure * IndividualTestRunMetadata> ()

        let successes =
            ResizeArray<SingleTestMethod * TestMemberSuccess * IndividualTestRunMetadata> ()

        match setupResult with
        | Some _ ->
            // Don't run any tests if setup failed.
            ()
        | None ->
            for test in tests.Tests do
                if filter tests test then
                    progress.OnTestMemberStart test.Name
                    let testSuccess = ref 0

                    let results = runTestsFromMember tests.SetUp tests.TearDown containingObject test

                    for result, report in results do
                        match result with
                        | Error failure ->
                            testFailures.Add (failure, report)
                            progress.OnTestFailed test.Name failure
                        | Ok result ->
                            Interlocked.Increment testSuccess |> ignore<int>
                            lock successes (fun () -> successes.Add (test, result, report))

                    progress.OnTestMemberFinished test.Name
                else
                    progress.OnTestMemberSkipped test.Name

        // Unconditionally run OneTimeTearDown if it exists.
        let tearDownError =
            match tests.OneTimeTearDown with
            | Some td ->
                try
                    match td.Invoke (containingObject, [||]) with
                    | null -> None
                    | ret -> Some (UserMethodFailure.ReturnedNonUnit (td.Name, ret), endMetadata ())
                with :? TargetInvocationException as e ->
                    Some (UserMethodFailure.Threw (td.Name, e), endMetadata ())
            | _ -> None

        Environment.CurrentDirectory <- oldWorkDir

        {
            Failed = testFailures |> Seq.toList
            Success = successes |> Seq.toList
            OtherFailures = [ tearDownError ; setupResult ] |> List.choose id
        }

    /// Interpret this type as a [<TestFixture>], extracting the test members from it and annotating them with all
    /// relevant information about how we should run them.
    let parse (parentType : Type) : TestFixture =
        let categories, args =
            (([], []), parentType.CustomAttributes)
            ||> Seq.fold (fun (categories, args) attr ->
                match attr.AttributeType.FullName with
                | "NUnit.Framework.SetUpFixtureAttribute" ->
                    failwith "This test runner does not support SetUpFixture. Please shout if you want this."
                | "NUnit.Framework.CategoryAttribute" ->
                    let cat = attr.ConstructorArguments |> Seq.exactlyOne |> _.Value |> unbox<string>
                    cat :: categories, args
                | "NUnit.Framework.TestFixtureAttribute" ->
                    let newArgs =
                        match attr.ConstructorArguments |> Seq.map _.Value |> Seq.toList with
                        | [ :? ICollection as x ] ->
                            x |> Seq.cast<CustomAttributeTypedArgument> |> Seq.map _.Value |> Seq.toList
                        | xs -> xs

                    categories, newArgs :: args
                | _ -> categories, args
            )

        (TestFixture.Empty parentType args, parentType.GetRuntimeMethods ())
        ||> Seq.fold (fun state mi ->
            ((state, []), mi.CustomAttributes)
            ||> Seq.fold (fun (state, unrecognisedAttrs) attr ->
                match attr.AttributeType.FullName with
                | "NUnit.Framework.OneTimeSetUpAttribute" ->
                    match state.OneTimeSetUp with
                    | Some _existing -> failwith "Multiple OneTimeSetUp methods found"
                    | None ->
                        { state with
                            OneTimeSetUp = Some mi
                        },
                        unrecognisedAttrs
                | "NUnit.Framework.OneTimeTearDownAttribute" ->
                    match state.OneTimeTearDown with
                    | Some _existing -> failwith "Multiple OneTimeTearDown methods found"
                    | None ->
                        { state with
                            OneTimeTearDown = Some mi
                        },
                        unrecognisedAttrs
                | "NUnit.Framework.TearDownAttribute" ->
                    { state with
                        TearDown = mi :: state.TearDown
                    },
                    unrecognisedAttrs
                | "NUnit.Framework.SetUpAttribute" ->
                    { state with
                        SetUp = mi :: state.SetUp
                    },
                    unrecognisedAttrs
                | "NUnit.Framework.NonParallelizableAttribute" ->
                    { state with
                        Parallelize = Some Parallelizable.No
                    }, unrecognisedAttrs
                | "NUnit.Framework.TestFixtureSetUpAttribute" ->
                    failwith "TestFixtureSetUp is not supported (upstream has deprecated it; use OneTimeSetUp)"
                | "NUnit.Framework.TestFixtureTearDownAttribute" ->
                    failwith "TestFixtureTearDown is not supported (upstream has deprecated it; use OneTimeTearDown)"
                | "NUnit.Framework.RetryAttribute" ->
                    failwith "RetryAttribute is not supported. Don't write flaky tests."
                | "NUnit.Framework.RandomAttribute" ->
                    failwith "RandomAttribute is not supported. Use a property-based testing framework like FsCheck."
                | "NUnit.Framework.AuthorAttribute"
                | "NUnit.Framework.CultureAttribute"
                | "NUnit.Framework.DescriptionAttribute" ->
                    // ignoring for now: metadata only
                    state, unrecognisedAttrs
                | _ -> state, attr :: unrecognisedAttrs
            )
            |> fun (state, unrecognised) ->
                let state, unrecognised =
                    match SingleTestMethod.parse categories mi unrecognised with
                    | Some test, unrecognised ->
                        { state with
                            Tests = test :: state.Tests
                        },
                        unrecognised
                    | None, unrecognised -> state, unrecognised

                unrecognised
                |> List.filter (fun attr ->
                    attr.AttributeType.FullName.StartsWith ("NUnit.Framework.", StringComparison.Ordinal)
                )
                |> function
                    | [] -> ()
                    | unrecognised ->
                        unrecognised
                        |> Seq.map (fun x -> x.AttributeType.FullName)
                        |> String.concat ", "
                        |> failwithf "Unrecognised attributes: %s"

                state
        )

    /// Run every test (except those which fail the `filter`) in this test fixture, as well as the
    /// appropriate setup and tear-down logic.
    let run
        (progress : ITestProgress)
        (filter : TestFixture -> SingleTestMethod -> bool)
        (tests : TestFixture)
        : FixtureRunResults list
        =
        match tests.Parameters with
        | [] -> [ null ]
        | args -> args |> List.map List.toArray
        |> List.map (fun args ->
            let containingObject =
                let methods =
                    seq {
                        match tests.OneTimeSetUp with
                        | None -> ()
                        | Some t -> yield t

                        match tests.OneTimeTearDown with
                        | None -> ()
                        | Some t -> yield t

                        yield! tests.Tests |> Seq.map (fun t -> t.Method)
                    }

                methods
                |> Seq.tryPick (fun mi ->
                    if not mi.IsStatic then
                        Some (Activator.CreateInstance (mi.DeclaringType, args))
                    else
                        None
                )
                |> Option.toObj

            let name =
                if isNull args then
                    tests.Name
                else
                    let args = args |> Seq.map (fun o -> o.ToString ()) |> String.concat ","
                    $"%s{tests.Name}(%s{args})"

            runOneFixture progress filter name containingObject tests
        )<|MERGE_RESOLUTION|>--- conflicted
+++ resolved
@@ -416,12 +416,8 @@
 
     /// Run every test (except those which fail the `filter`) in this test fixture, as well as the
     /// appropriate setup and tear-down logic.
-<<<<<<< HEAD
-    let run
+    let runOneFixture
         (parallelism : int option)
-=======
-    let private runOneFixture
->>>>>>> df64e460
         (progress : ITestProgress)
         (filter : TestFixture -> SingleTestMethod -> bool)
         (name : string)
@@ -623,6 +619,7 @@
     /// Run every test (except those which fail the `filter`) in this test fixture, as well as the
     /// appropriate setup and tear-down logic.
     let run
+        (parallelism : int option)
         (progress : ITestProgress)
         (filter : TestFixture -> SingleTestMethod -> bool)
         (tests : TestFixture)
@@ -662,5 +659,5 @@
                     let args = args |> Seq.map (fun o -> o.ToString ()) |> String.concat ","
                     $"%s{tests.Name}(%s{args})"
 
-            runOneFixture progress filter name containingObject tests
+            runOneFixture parallelism progress filter name containingObject tests
         )