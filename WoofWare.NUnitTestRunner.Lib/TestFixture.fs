--- conflicted
+++ resolved
@@ -751,37 +751,22 @@
                     categories, newArgs :: args, par
                 | "NUnit.Framework.NonParallelizableAttribute" ->
                     match par with
-<<<<<<< HEAD
-                    | Some par -> failwith $"Got multiple parallelism attributes on %s{parentType.FullName}"
-=======
                     | Some _ -> failwith $"Got multiple parallelism attributes on %s{parentType.FullName}"
->>>>>>> 2e066a1a
                     | None -> categories, args, Some Parallelizable.No
                 | "NUnit.Framework.ParallelizableAttribute" ->
                     match par with
                     | Some _ -> failwith $"Got multiple parallelism attributes on %s{parentType.FullName}"
                     | None ->
                         match attr.ConstructorArguments |> Seq.toList with
-<<<<<<< HEAD
-                        | [] -> categories, args, Some (Parallelizable.Yes ParallelScope.Self)
-=======
                         | [] -> categories, args, Some (Parallelizable.Yes ClassParallelScope.Self)
->>>>>>> 2e066a1a
                         | [ v ] ->
                             match v.Value with
                             | :? int as v ->
                                 match v with
-<<<<<<< HEAD
-                                | 512 -> categories, args, Some (Parallelizable.Yes ParallelScope.Fixtures)
-                                | 256 -> categories, args, Some (Parallelizable.Yes ParallelScope.Children)
-                                | 257 -> categories, args, Some (Parallelizable.Yes ParallelScope.All)
-                                | 1 -> categories, args, Some (Parallelizable.Yes ParallelScope.Self)
-=======
                                 | 512 -> categories, args, Some (Parallelizable.Yes ClassParallelScope.Fixtures)
                                 | 256 -> categories, args, Some (Parallelizable.Yes ClassParallelScope.Children)
                                 | 257 -> categories, args, Some (Parallelizable.Yes ClassParallelScope.All)
                                 | 1 -> categories, args, Some (Parallelizable.Yes ClassParallelScope.Self)
->>>>>>> 2e066a1a
                                 | v ->
                                     failwith
                                         $"Could not recognise value %i{v} of parallel scope in %s{parentType.FullName}"
