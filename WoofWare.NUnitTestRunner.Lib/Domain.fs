namespace WoofWare.NUnitTestRunner

open System
open System.Reflection

/// A modifier on whether a given test should be run.
[<RequireQualifiedAccess>]
type Modifier =
    /// This test is Explicit: it can only be run by an explicit instruction to do so.
    /// (As of this writing, the console runner will never run such tests.)
    | Explicit of reason : string option
    /// This test is Ignored: it will never be run by the harness.
    | Ignored of reason : string option

/// Describes where data comes from, if any, to provide the args to this test.
[<RequireQualifiedAccess>]
type TestKind =
    /// This test takes no arguments.
    | Single
    /// This test has arguments supplied by TestCaseSource (i.e. we look for members with the given names, and
    /// populate the args from those).
    | Source of string list
    /// This test has arguments supplied by TestCase attributes.
    | Data of obj list list

/// Determines whether a set of `[<Value>]`s will be combined elementwise or Cartesian-product-wise.
type Combinatorial =
    /// Combine `[<Value>]`s to produce every possible combination of args drawn from the respective sets.
    | Combinatorial
    /// Combine `[<Value>]`s such that one test is "the first Value from each", one test is "the second Value from
    /// each", and so on. Spare slots are filled with `Unchecked.defaultof<_>`.
    | Sequential

/// Describes the level of parallelism permitted in some context.
[<RequireQualifiedAccess>]
<<<<<<< HEAD
type ParallelScope =
    /// On classes and methods, this means "I may be run in parallel with other tests".
    | Self
    /// On an assembly or class, this means "the set of things I contain may be run in parallel with itself".
    | Children
    /// On an assembly or class, this means "Fixtures within me may be run in parallel with each other, but the
    /// tests within a given fixture might not necessarily be runnable in parallel with each other".
    | Fixtures
    /// On a method, this means "run me in parallel with anything else that is happy to be run in parallel".
    /// On a class, this means "all my descendents are happy to run in parallel with anything else, and also so am I".
=======
type ClassParallelScope =
    /// "I may be run in parallel with other tests, although my children might not be able to run in parallel with each
    /// other".
    | Self
    /// "The set of things I contain may be run in parallel with itself".
    | Children
    /// "Fixtures within me may be run in parallel with each other, but the tests within a given fixture might not
    /// be runnable in parallel with each other".
    | Fixtures
    /// "All my descendents are happy to run in parallel with anything else, and also so am I".
>>>>>>> 2e066a1a
    | All

/// Describes the level of parallelism permitted within an assembly.
[<RequireQualifiedAccess>]
type AssemblyParallelScope =
    /// "The set of things I contain may be run in parallel with itself".
    | Children
    /// "Fixtures within me may be run in parallel with each other, but the tests within a given fixture might not
    /// necessarily be runnable in parallel with each other".
    | Fixtures

/// Describes whether a test can be run concurrently with other tests.
type Parallelizable<'scope> =
    /// This test is happy, under some conditions (specified by the scope), to be run alongside other tests.
    | Yes of 'scope
    /// This test must always be run on its own.
    | No

/// A single method or member which holds some tests. (Often such a member will represent only one test, but e.g.
/// if it has [<TestCaseSource>] then it represents multiple tests.)
type SingleTestMethod =
    {
        /// The method which we need to invoke, possibly some args, to run the test.
        Method : MethodInfo
        /// Where the data comes from to populate the args for this method.
        Kind : TestKind
        /// Any statements about whether the runner should run this test.
        /// (This does not include use of `--filter`s.)
        Modifiers : Modifier list
        /// `[<Category>]`s this test is in.
        Categories : string list
        /// Whether we should run this test repeatedly, and if so, how many times.
        Repeat : int option
        /// If this test has data supplied by `[<Value>]` annotations, specifies how those annotations are combined
        /// to produce the complete collection of args.
        Combinatorial : Combinatorial option
        /// If this test has declared a parallelisability, that goes here.
<<<<<<< HEAD
        Parallelize : Parallelizable<ParallelScope> option
=======
        Parallelize : Parallelizable<unit> option
>>>>>>> 2e066a1a
    }

    /// Human-readable name of this test method.
    member this.Name = this.Method.Name

/// A test fixture (usually represented by the [<TestFixture>]` attribute), which may contain many tests,
/// each of which may run many times.
type TestFixture =
    {
        /// The assembly which contains this TestFixture, loaded into a separate context.
        ContainingAssembly : Assembly
        /// Fully-qualified name of this fixture (e.g. MyThing.Test.Foo for `[<TestFixture>] module Foo` in the
        /// `MyThing.Test` assembly).
        Name : string
        /// The type which is this fixture, containing the tests as members.
        Type : Type
        /// A method which is run once when this test fixture starts, before any other setup logic and before
        /// any tests run. If this method fails, no tests will run and no per-test setup/teardown logic will run,
        /// but OneTimeTearDown will run.
        OneTimeSetUp : MethodInfo option
        /// A method which is run once, after any other tear-down logic and after all tests run, even if everything
        /// else failed before this (i.e. even if OneTimeSetUp failed, even if all tests failed, etc).
        OneTimeTearDown : MethodInfo option
        /// Methods which are run in some arbitrary order before each individual test. If any of these fail, the test
        /// will not run, but the TearDown methods will still run, and OneTimeTearDown will still run at the end of
        /// the fixture. If the first SetUp we run fails, we don't define whether the other SetUps run before
        /// we proceed directly to running all the TearDowns.
        SetUp : MethodInfo list
        /// Methods which are run in some arbitrary order after each individual test, even if the test or its setup
        /// failed. If the first TearDown we run fails, we don't define whether the other TearDowns run.
        TearDown : MethodInfo list
        /// You might have defined e.g. `[<TestFixture true>] type Foo (v : bool) = ...`. If so, this gives the
        /// various possible parameters.
        Parameters : obj list list
        /// The individual test methods present within this fixture.
        Tests : SingleTestMethod list
        /// If this fixture has declared a parallelisability, that goes here.
<<<<<<< HEAD
        Parallelize : Parallelizable<ParallelScope> option
    }

    /// A test fixture about which we know nothing. No tests, no setup/teardown.
    static member Empty (ty : Type) (par : Parallelizable<ParallelScope> option) (args : obj list list) =
=======
        Parallelize : Parallelizable<ClassParallelScope> option
    }

    /// A test fixture about which we know nothing. No tests, no setup/teardown.
    static member Empty (ty : Type) (par : Parallelizable<ClassParallelScope> option) (args : obj list list) =
>>>>>>> 2e066a1a
        {
            ContainingAssembly = ty.Assembly
            Type = ty
            Name = ty.Name
            OneTimeSetUp = None
            OneTimeTearDown = None
            SetUp = []
            TearDown = []
            Parameters = args
            Tests = []
            Parallelize = par
        }

/// User code in the unit under test has failed somehow.
[<RequireQualifiedAccess>]
type UserMethodFailure =
    /// A method ran to completion and returned a value, when it was expected to return nothing.
    | ReturnedNonUnit of name : string * result : obj
    /// A method threw.
    | Threw of name : string * exn

    /// Human-readable representation of the user failure.
    override this.ToString () =
        match this with
        | UserMethodFailure.ReturnedNonUnit (method, ret) ->
            $"User-defined method '%s{method}' returned a non-unit: %O{ret}"
        | UserMethodFailure.Threw (method, exc) ->
            $"User-defined method '%s{method}' threw: %s{exc.Message}\n  %s{exc.StackTrace}"

    /// Name (not fully-qualified) of the method which failed.
    member this.Name =
        match this with
        | UserMethodFailure.Threw (name, _)
        | UserMethodFailure.ReturnedNonUnit (name, _) -> name

/// Represents the failure of a single run of one test. An error signalled this way is a user error: the unit under
/// test has misbehaved.
[<RequireQualifiedAccess>]
type TestFailure =
    /// The test itself failed. (Setup must have succeeded if you get this.)
    | TestFailed of UserMethodFailure
    /// We failed to set up the test (e.g. its SetUp failed). If this happens, we won't proceed
    /// to running the test or running any TearDown for that test.
    | SetUpFailed of UserMethodFailure
    /// We failed to tear down the test (e.g. its TearDown failed). This can happen even if the test failed,
    /// because we always run tear-downs, even after failed tests.
    | TearDownFailed of UserMethodFailure

    /// Name (not fully-qualified) of the method which failed.
    member this.Name =
        match this with
        | TestFailure.TestFailed f
        | TestFailure.SetUpFailed f
        | TestFailure.TearDownFailed f -> f.Name

    /// Human-readable string representation.
    override this.ToString () =
        match this with
        | TestFailure.TestFailed f -> $"execution: %O{f}"
        | TestFailure.SetUpFailed f -> $"Setup failed, and we did not attempt to run test: %O{f}"
        | TestFailure.TearDownFailed f -> $"Tear-down failed: %O{f}"

/// Represents the result of a test that didn't fail.
[<RequireQualifiedAccess>]
type TestMemberSuccess =
    /// The test passed.
    | Ok
    /// We didn't run the test, because it's [<Ignore>].
    | Ignored of reason : string option
    /// We didn't run the test, because it's [<Explicit>].
    | Explicit of reason : string option
    /// We ran the test, and it performed Assert.Inconclusive.
    | Inconclusive of reason : string option

/// Represents the failure of a test.
[<RequireQualifiedAccess>]
type TestMemberFailure =
    /// We couldn't run this test because it was somehow malformed in a way we detected up front.
    | Malformed of reasons : string list
    /// We tried to run the test, but it failed. (A single test can fail many times, e.g. if it failed and also
    /// the tear-down logic failed afterwards.)
    | Failed of TestFailure list

    /// Human-readable string representation
    override this.ToString () : string =
        match this with
        | TestMemberFailure.Malformed reasons ->
            let reasons = reasons |> String.concat "; "
            $"Could not run test because it was malformed: %s{reasons}"
        | TestMemberFailure.Failed errors ->
            let errors =
                errors
                |> Seq.map (fun failure -> (failure : TestFailure).ToString ())
                |> String.concat "\n"

            $"Test failed: %s{errors}"<|MERGE_RESOLUTION|>--- conflicted
+++ resolved
@@ -33,18 +33,6 @@
 
 /// Describes the level of parallelism permitted in some context.
 [<RequireQualifiedAccess>]
-<<<<<<< HEAD
-type ParallelScope =
-    /// On classes and methods, this means "I may be run in parallel with other tests".
-    | Self
-    /// On an assembly or class, this means "the set of things I contain may be run in parallel with itself".
-    | Children
-    /// On an assembly or class, this means "Fixtures within me may be run in parallel with each other, but the
-    /// tests within a given fixture might not necessarily be runnable in parallel with each other".
-    | Fixtures
-    /// On a method, this means "run me in parallel with anything else that is happy to be run in parallel".
-    /// On a class, this means "all my descendents are happy to run in parallel with anything else, and also so am I".
-=======
 type ClassParallelScope =
     /// "I may be run in parallel with other tests, although my children might not be able to run in parallel with each
     /// other".
@@ -55,7 +43,6 @@
     /// be runnable in parallel with each other".
     | Fixtures
     /// "All my descendents are happy to run in parallel with anything else, and also so am I".
->>>>>>> 2e066a1a
     | All
 
 /// Describes the level of parallelism permitted within an assembly.
@@ -93,11 +80,7 @@
         /// to produce the complete collection of args.
         Combinatorial : Combinatorial option
         /// If this test has declared a parallelisability, that goes here.
-<<<<<<< HEAD
-        Parallelize : Parallelizable<ParallelScope> option
-=======
         Parallelize : Parallelizable<unit> option
->>>>>>> 2e066a1a
     }
 
     /// Human-readable name of this test method.
@@ -135,19 +118,11 @@
         /// The individual test methods present within this fixture.
         Tests : SingleTestMethod list
         /// If this fixture has declared a parallelisability, that goes here.
-<<<<<<< HEAD
-        Parallelize : Parallelizable<ParallelScope> option
-    }
-
-    /// A test fixture about which we know nothing. No tests, no setup/teardown.
-    static member Empty (ty : Type) (par : Parallelizable<ParallelScope> option) (args : obj list list) =
-=======
         Parallelize : Parallelizable<ClassParallelScope> option
     }
 
     /// A test fixture about which we know nothing. No tests, no setup/teardown.
     static member Empty (ty : Type) (par : Parallelizable<ClassParallelScope> option) (args : obj list list) =
->>>>>>> 2e066a1a
         {
             ContainingAssembly = ty.Assembly
             Type = ty
