<Project Sdk="Microsoft.NET.Sdk">

    <PropertyGroup>
      <TargetFramework>net8.0</TargetFramework>
      <GenerateDocumentationFile>true</GenerateDocumentationFile>
      <Authors>Patrick Stevens</Authors>
      <Copyright>Copyright (c) Patrick Stevens 2024</Copyright>
      <Description>Library with primitives to allow you to run NUnit tests.</Description>
      <RepositoryType>git</RepositoryType>
      <RepositoryUrl>https://github.com/Smaug123/unofficial-nunit-runner</RepositoryUrl>
      <PackageLicenseExpression>MIT</PackageLicenseExpression>
      <PackageReadmeFile>README.md</PackageReadmeFile>
      <PackageTags>nunit;test;runner</PackageTags>
      <PackageId>WoofWare.NUnitTestRunner.Lib</PackageId>
      <TreatWarningsAsErrors>true</TreatWarningsAsErrors>
      <WarnOn>FS3559</WarnOn>
      <WoofWareMyriadPluginVersion>2.1.45</WoofWareMyriadPluginVersion>
    </PropertyGroup>

    <ItemGroup>
      <Compile Include="AssemblyInfo.fs" />
      <Compile Include="RuntimeConfig.fs" />
      <Compile Include="GeneratedRuntimeConfig.fs">
        <MyriadFile>RuntimeConfig.fs</MyriadFile>
      </Compile>
      <Compile Include="DotnetRuntime.fs" />
      <Compile Include="Array.fs" />
      <Compile Include="List.fs" />
      <Compile Include="Result.fs" />
      <Compile Include="Domain.fs" />
      <Compile Include="Filter.fs" />
      <Compile Include="ParallelQueue.fs" />
      <Compile Include="SingleTestMethod.fs" />
      <Compile Include="TestProgress.fs" />
      <Compile Include="Context.fs" />
      <Compile Include="TestFixture.fs" />
      <Compile Include="Xml.fs" />
      <Compile Include="TrxReport.fs" />
      <Compile Include="CreateTrxReport.fs" />
      <Compile Include="AssemblyLevelAttributes.fs" />
      <None Include="..\README.md">
        <Pack>True</Pack>
        <PackagePath>\</PackagePath>
      </None>
      <EmbeddedResource Include="SurfaceBaseline.txt" />
      <EmbeddedResource Include="version.json" />
    </ItemGroup>
  <ItemGroup>
    <PackageReference Include="WoofWare.PrattParser" Version="0.2.1" />
    <PackageReference Update="FSharp.Core" Version="6.0.0" />
<<<<<<< HEAD
    <PackageReference Include="WoofWare.DotnetRuntimeLocator" Version="0.1.5" />
    <PackageReference Include="WoofWare.Myriad.Plugins.Attributes" Version="3.1.6" />
=======
    <PackageReference Include="WoofWare.DotnetRuntimeLocator" Version="0.1.9" />
    <PackageReference Include="WoofWare.Myriad.Plugins.Attributes" Version="3.1.7" />
>>>>>>> 296f2306
    <PackageReference Include="Myriad.SDK" Version="0.8.3" />
    <PackageReference Include="WoofWare.Myriad.Plugins" Version="$(WoofWareMyriadPluginVersion)" PrivateAssets="all" />
  </ItemGroup>

  <ItemGroup>
    <MyriadSdkGenerator Include="$(NuGetPackageRoot)/woofware.myriad.plugins/$(WoofWareMyriadPluginVersion)/lib/net6.0/WoofWare.Myriad.Plugins.dll" />
  </ItemGroup>

</Project><|MERGE_RESOLUTION|>--- conflicted
+++ resolved
@@ -48,13 +48,8 @@
   <ItemGroup>
     <PackageReference Include="WoofWare.PrattParser" Version="0.2.1" />
     <PackageReference Update="FSharp.Core" Version="6.0.0" />
-<<<<<<< HEAD
-    <PackageReference Include="WoofWare.DotnetRuntimeLocator" Version="0.1.5" />
-    <PackageReference Include="WoofWare.Myriad.Plugins.Attributes" Version="3.1.6" />
-=======
     <PackageReference Include="WoofWare.DotnetRuntimeLocator" Version="0.1.9" />
     <PackageReference Include="WoofWare.Myriad.Plugins.Attributes" Version="3.1.7" />
->>>>>>> 296f2306
     <PackageReference Include="Myriad.SDK" Version="0.8.3" />
     <PackageReference Include="WoofWare.Myriad.Plugins" Version="$(WoofWareMyriadPluginVersion)" PrivateAssets="all" />
   </ItemGroup>
