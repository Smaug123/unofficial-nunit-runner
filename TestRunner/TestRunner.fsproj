--- conflicted
+++ resolved
@@ -16,7 +16,7 @@
     <PackageId>WoofWare.NUnitTestRunner</PackageId>
     <TreatWarningsAsErrors>true</TreatWarningsAsErrors>
     <WarnOn>FS3559</WarnOn>
-    <WoofWareMyriadPluginVersion>2.1.40</WoofWareMyriadPluginVersion>
+    <WoofWareMyriadPluginVersion>2.1.42</WoofWareMyriadPluginVersion>
   </PropertyGroup>
 
   <ItemGroup>
@@ -39,13 +39,8 @@
 
   <ItemGroup>
     <PackageReference Include="Spectre.Console" Version="0.49.1" />
-<<<<<<< HEAD
     <PackageReference Include="WoofWare.DotnetRuntimeLocator" Version="0.1.4" />
-    <PackageReference Include="WoofWare.Myriad.Plugins.Attributes" Version="3.1.4" />
-=======
-    <PackageReference Include="WoofWare.DotnetRuntimeLocator" Version="0.1.3" />
     <PackageReference Include="WoofWare.Myriad.Plugins.Attributes" Version="3.1.6" />
->>>>>>> 786b8085
     <PackageReference Include="Myriad.SDK" Version="0.8.3" />
     <PackageReference Include="WoofWare.Myriad.Plugins" Version="$(WoofWareMyriadPluginVersion)" PrivateAssets="all" />
   </ItemGroup>
