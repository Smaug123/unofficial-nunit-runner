<Project Sdk="Microsoft.NET.Sdk">

    <PropertyGroup>
<<<<<<< HEAD
        <TargetFramework>net6.0</TargetFramework>

=======
        <TargetFrameworks>net6.0;net8.0</TargetFrameworks>
>>>>>>> 870804d6
        <IsPackable>false</IsPackable>
        <IsTestProject>true</IsTestProject>
    </PropertyGroup>

    <ItemGroup>
        <Compile Include="NoAttribute.fs" />
        <Compile Include="Inconclusive.fs" />
        <Compile Include="RunSubProcess.fs" />
        <Compile Include="TestNonParallel.fs" />
        <Compile Include="TestParallel.fs" />
        <Compile Include="TestStdout.fs" />
        <Compile Include="TestParameterisedFixture.fs" />
        <Compile Include="TestSetUp.fs" />
        <Compile Include="TestValues.fs" />
        <None Include="some-config.json">
          <CopyToOutputDirectory>PreserveNewest</CopyToOutputDirectory>
        </None>
        <Compile Include="TestAppDomain.fs" />
        <Compile Include="TestCaseData.fs" />
        <Compile Include="TestNonStatic.fs" />
    </ItemGroup>

    <ItemGroup>
      <PackageReference Include="FsUnit" Version="6.0.0" />
      <PackageReference Include="Microsoft.NET.Test.Sdk" Version="17.10.0"/>
      <PackageReference Include="NUnit" Version="4.1.0"/>
      <PackageReference Include="NUnit3TestAdapter" Version="4.5.0"/>
      <PackageReference Include="Grpc.AspNetCore.Server" Version="2.62.0"/>
    </ItemGroup>

</Project><|MERGE_RESOLUTION|>--- conflicted
+++ resolved
@@ -1,12 +1,7 @@
 <Project Sdk="Microsoft.NET.Sdk">
 
     <PropertyGroup>
-<<<<<<< HEAD
-        <TargetFramework>net6.0</TargetFramework>
-
-=======
         <TargetFrameworks>net6.0;net8.0</TargetFrameworks>
->>>>>>> 870804d6
         <IsPackable>false</IsPackable>
         <IsTestProject>true</IsTestProject>
     </PropertyGroup>
